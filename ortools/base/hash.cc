// Copyright 2010-2022 Google LLC
// Licensed under the Apache License, Version 2.0 (the "License");
// you may not use this file except in compliance with the License.
// You may obtain a copy of the License at
//
//     http://www.apache.org/licenses/LICENSE-2.0
//
// Unless required by applicable law or agreed to in writing, software
// distributed under the License is distributed on an "AS IS" BASIS,
// WITHOUT WARRANTIES OR CONDITIONS OF ANY KIND, either express or implied.
// See the License for the specific language governing permissions and
// limitations under the License.

#include "ortools/base/hash.h"

namespace operations_research {

// This is a copy of the code from https://github.com/ztanml/fast-hash
// We include it here for build simplicity.
// 
// We have made 2 modification:
//   - replace the #define with an inline method.
//   - rename mix into fast_mix and hide inside a unnamed namespace.

namespace {
// Compression function for Merkle-Damgard construction.
// This function is generated using the framework provided.
<<<<<<< HEAD
inline uint64_t fast_mix(uint64_t h) {
  (h) ^= (h) >> 23;
  (h) *= 0x2127599bf4325c37ULL;
  (h) ^= (h) >> 47;
  return h;
}
}  // namespace
=======
inline uint64_t mix_internal(uint64_t h) {
  h ^= h >> 23;
  h *= 0x2127599bf4325c37ULL;
  h ^= h >> 47;
  return h;
}
>>>>>>> bf6a6367

uint64_t fasthash64(const void* buf, size_t len, uint64_t seed) {
  const uint64_t m = 0x880355f21e6d1965ULL;
  const uint64_t* pos = (const uint64_t*)buf;
  const uint64_t* end = pos + (len / 8);
  const unsigned char* pos2;
  uint64_t h = seed ^ (len * m);
  uint64_t v;

  while (pos != end) {
    v = *pos++;
<<<<<<< HEAD
    h ^= fast_mix(v);
=======
    h ^= mix_internal(v);
>>>>>>> bf6a6367
    h *= m;
  }

  pos2 = (const unsigned char*)pos;
  v = 0;

  switch (len & 7) {
    case 7:
      v ^= (uint64_t)pos2[6] << 48;
    case 6:
      v ^= (uint64_t)pos2[5] << 40;
    case 5:
      v ^= (uint64_t)pos2[4] << 32;
    case 4:
      v ^= (uint64_t)pos2[3] << 24;
    case 3:
      v ^= (uint64_t)pos2[2] << 16;
    case 2:
      v ^= (uint64_t)pos2[1] << 8;
    case 1:
      v ^= (uint64_t)pos2[0];
<<<<<<< HEAD
      h ^= fast_mix(v);
      h *= m;
  }

  return fast_mix(h);
=======
      h ^= mix_internal(v);
      h *= m;
  }

  return mix_internal(h);
>>>>>>> bf6a6367
}

#undef fast_mix

}  // namespace operations_research<|MERGE_RESOLUTION|>--- conflicted
+++ resolved
@@ -19,28 +19,19 @@
 // We include it here for build simplicity.
 // 
 // We have made 2 modification:
-//   - replace the #define with an inline method.
-//   - rename mix into fast_mix and hide inside a unnamed namespace.
+//   - replace the #define with an inline method to fix compilation on windows.
+//   - rename mix into mix_internal and hide inside a unnamed namespace.
 
 namespace {
 // Compression function for Merkle-Damgard construction.
 // This function is generated using the framework provided.
-<<<<<<< HEAD
-inline uint64_t fast_mix(uint64_t h) {
-  (h) ^= (h) >> 23;
-  (h) *= 0x2127599bf4325c37ULL;
-  (h) ^= (h) >> 47;
-  return h;
-}
-}  // namespace
-=======
 inline uint64_t mix_internal(uint64_t h) {
   h ^= h >> 23;
   h *= 0x2127599bf4325c37ULL;
   h ^= h >> 47;
   return h;
 }
->>>>>>> bf6a6367
+}  // namespace
 
 uint64_t fasthash64(const void* buf, size_t len, uint64_t seed) {
   const uint64_t m = 0x880355f21e6d1965ULL;
@@ -52,11 +43,7 @@
 
   while (pos != end) {
     v = *pos++;
-<<<<<<< HEAD
-    h ^= fast_mix(v);
-=======
     h ^= mix_internal(v);
->>>>>>> bf6a6367
     h *= m;
   }
 
@@ -78,21 +65,11 @@
       v ^= (uint64_t)pos2[1] << 8;
     case 1:
       v ^= (uint64_t)pos2[0];
-<<<<<<< HEAD
-      h ^= fast_mix(v);
-      h *= m;
-  }
-
-  return fast_mix(h);
-=======
       h ^= mix_internal(v);
       h *= m;
   }
 
   return mix_internal(h);
->>>>>>> bf6a6367
 }
 
-#undef fast_mix
-
 }  // namespace operations_research